--- conflicted
+++ resolved
@@ -3,27 +3,19 @@
 All notable changes to this project will be documented in this file.
 See [Conventional Commits](https://conventionalcommits.org) for commit guidelines.
 
-<<<<<<< HEAD
-## 2024-03-31
-=======
 ## 2024-04-22
->>>>>>> 96313e9d
-
-### Changes
-
----
-
-Packages with breaking changes:
-
- - There are no breaking changes in this release.
-
-Packages with other changes:
-
-<<<<<<< HEAD
- - [`auto_route` - `v8.0.3`](#auto_route---v803)
-=======
+
+### Changes
+
+---
+
+Packages with breaking changes:
+
+ - There are no breaking changes in this release.
+
+Packages with other changes:
+
  - [`auto_route` - `v8.1.1`](#auto_route---v811)
->>>>>>> 96313e9d
  - [`auto_route_generator` - `v8.0.1`](#auto_route_generator---v801)
 
 Packages with dependency updates only:
@@ -34,15 +26,9 @@
 
 ---
 
-<<<<<<< HEAD
-#### `auto_route` - `v8.0.3`
-
- - **FIX**: issue related to casting Custom Routes.
-=======
 #### `auto_route` - `v8.1.1`
 
  - **FIX**: Can not swipe back on iOS when using nested navigation #1932.
->>>>>>> 96313e9d
 
 
 ## 2024-03-29
