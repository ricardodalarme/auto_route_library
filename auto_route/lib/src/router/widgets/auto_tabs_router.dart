--- conflicted
+++ resolved
@@ -8,7 +8,8 @@
 import '../../../auto_route.dart';
 import '../controller/routing_controller.dart';
 
-typedef AnimatedIndexedStackBuilder = Widget Function(BuildContext context, Widget child, Animation<double> animation);
+typedef AnimatedIndexedStackBuilder = Widget Function(
+    BuildContext context, Widget child, Animation<double> animation);
 
 class AutoTabsRouter extends StatefulWidget {
   final AnimatedIndexedStackBuilder? builder;
@@ -18,13 +19,9 @@
   final bool lazyLoad;
   final NavigatorObserversBuilder navigatorObservers;
   final bool inheritNavigatorObservers;
-<<<<<<< HEAD
-  final int? activeIndex;
-=======
   final int? _activeIndex;
   final bool declarative;
   final OnTabNavigateCallBack? onNavigate;
->>>>>>> dde8c78b
 
   const AutoTabsRouter({
     Key? key,
@@ -34,10 +31,6 @@
     this.curve = Curves.ease,
     this.builder,
     this.inheritNavigatorObservers = true,
-<<<<<<< HEAD
-    this.navigatorObservers = AutoRouterDelegate.defaultNavigatorObserversBuilder,
-  }) : super(key: key);
-=======
     this.navigatorObservers =
         AutoRouterDelegate.defaultNavigatorObserversBuilder,
   })  : declarative = false,
@@ -60,7 +53,6 @@
   })  : declarative = true,
         _activeIndex = activeIndex,
         super(key: key);
->>>>>>> dde8c78b
 
   @override
   AutoTabsRouterState createState() => AutoTabsRouterState();
@@ -80,7 +72,8 @@
   }
 }
 
-class AutoTabsRouterState extends State<AutoTabsRouter> with SingleTickerProviderStateMixin {
+class AutoTabsRouterState extends State<AutoTabsRouter>
+    with SingleTickerProviderStateMixin {
   TabsRouter? _controller;
   late AnimationController _animationController;
   late Animation<double> _animation;
@@ -122,34 +115,21 @@
         return inheritedObservers + observers;
       };
       _navigatorObservers = _inheritableObserversBuilder();
-<<<<<<< HEAD
-      _parentController = parentScope!.controller;
-=======
       _parentController = parentScope.controller;
->>>>>>> dde8c78b
       _controller = TabsRouter(
           parent: _parentController,
           key: parentRoute.key,
           managedByWidget: widget.declarative,
           initialIndex: widget._activeIndex,
           routeData: parentRoute,
-<<<<<<< HEAD
-=======
           onNavigate: widget.onNavigate,
->>>>>>> dde8c78b
           routeCollection: _parentController.routeCollection.subCollectionOf(
             parentRoute.name,
           ),
           pageBuilder: _parentController.pageBuilder,
-<<<<<<< HEAD
-          preMatchedRoutes: parentRoute.preMatchedPendingRoutes);
-      _parentController.attachChildController(_controller!);
-      _resetController();
-=======
           initialPreMatchedRoutes: parentRoute.preMatchedPendingRoutes);
       _parentController.attachChildController(_controller!);
       _setupController();
->>>>>>> dde8c78b
     }
   }
 
@@ -184,11 +164,7 @@
     if (!ListEquality().equals(widget.routes, oldWidget.routes)) {
       _controller!.replaceAll(widget.routes);
     }
-<<<<<<< HEAD
-    if (widget.activeIndex != null && widget.activeIndex != oldWidget.activeIndex) {
-=======
     if (widget.declarative && widget._activeIndex != oldWidget._activeIndex) {
->>>>>>> dde8c78b
       _animationController.value = 1.0;
       _index = widget._activeIndex!;
       _animationController.forward(from: 0.0);
@@ -228,7 +204,8 @@
           segmentsHash: segmentsHash,
           child: AnimatedBuilder(
             animation: _animation,
-            builder: (context, child) => builder(context, child ?? builderChild, _animation),
+            builder: (context, child) =>
+                builder(context, child ?? builderChild, _animation),
             child: builderChild,
           )),
     );
@@ -264,11 +241,14 @@
   final _initializedPagesTracker = <int, bool>{};
 
   void _didInitTabRoute(int index, [int previous = -1]) {
-    widget.navigatorObservers.whereType<AutoRouterObserver>().forEach((observer) {
+    widget.navigatorObservers
+        .whereType<AutoRouterObserver>()
+        .forEach((observer) {
       final routes = widget.stack.map((e) => e.routeData.route).toList();
       var previousRoute;
       if (previous != -1) {
-        previousRoute = TabPageRoute(routeInfo: routes[previous], index: previous);
+        previousRoute =
+            TabPageRoute(routeInfo: routes[previous], index: previous);
       }
       observer.didInitTabRoute(
         TabPageRoute(routeInfo: routes[index], index: index),
@@ -278,7 +258,9 @@
   }
 
   void _didChangeTabRoute(int index, int previous) {
-    widget.navigatorObservers.whereType<AutoRouterObserver>().forEach((observer) {
+    widget.navigatorObservers
+        .whereType<AutoRouterObserver>()
+        .forEach((observer) {
       final routes = widget.stack.map((e) => e.routeData.route).toList();
       observer.didChangeTabRoute(
         TabPageRoute(routeInfo: routes[index], index: index),
@@ -307,10 +289,6 @@
         _initializedPagesTracker[widget.activeIndex] == false) {
       _initializedPagesTracker[widget.activeIndex] = true;
       _didInitTabRoute(widget.activeIndex, oldWidget.activeIndex);
-<<<<<<< HEAD
-      _pages[widget.activeIndex] = widget.itemBuilder(context, widget.activeIndex);
-=======
->>>>>>> dde8c78b
     } else if (widget.activeIndex != oldWidget.activeIndex) {
       _didChangeTabRoute(widget.activeIndex, oldWidget.activeIndex);
     }
