import 'dart:collection';

import 'package:auto_route/auto_route.dart';
import 'package:auto_route/src/matcher/route_matcher.dart';
import 'package:auto_route/src/navigation_failure.dart';
import 'package:auto_route/src/route/page_route_info.dart';
import 'package:auto_route/src/route/route_data.dart';
import 'package:auto_route/src/route/route_def.dart';
import 'package:auto_route/src/router/auto_route_page.dart';
import 'package:auto_route/src/router/auto_router_config.dart';
import 'package:flutter/foundation.dart';
import 'package:flutter/widgets.dart';

import '../../utils.dart';

typedef RouteDataPredicate = bool Function(RouteData route);

abstract class RoutingController implements ChangeNotifier {
  String get key;

  RouteMatcher get matcher;

  List<AutoRoutePage> get stack;

  T parent<T extends RoutingController>();

  StackRouter get root;

  RoutingController get topMost;

  RouteData get currentRoute;

  RouteData get routeData;

  RouteCollection get routeCollection;

  bool get hasEntries;

  T childRouterOf<T extends RoutingController>(String routeKey);

  RoutingController routerOfRoute(RouteData routeData);

  List<PageRouteInfo> get preMatchedRoutes;

  PageBuilder get pageBuilder;

  @override
  String toString() => '$key Routing Controller';

  bool pop();
}

abstract class TabsRouter extends RoutingController {
  void setActiveIndex(int index);

  int get activeIndex;

  void setupRoutes(List<PageRouteInfo> routes);
}

abstract class StackRouter extends RoutingController {
  Future<void> push(PageRouteInfo route, {OnNavigationFailure onFailure});

<<<<<<< HEAD
  Future<void> navigate(PageRouteInfo route, {OnNavigationFailure onFailure});

  Future<void> pushPath(String path, {bool includePrefixMatches = false, OnNavigationFailure onFailure});
=======
  Future<void> pushPath(String path,
      {bool includePrefixMatches = false, OnNavigationFailure onFailure});
>>>>>>> 848c9ef7

  Future<void> popAndPush(PageRouteInfo route, {OnNavigationFailure onFailure});

  Future<void> pushAndRemoveUntil(PageRouteInfo route,
      {@required RouteDataPredicate predicate, OnNavigationFailure onFailure});

  Future<void> replace(PageRouteInfo route, {OnNavigationFailure onFailure});

  Future<void> pushAll(List<PageRouteInfo> routes,
      {OnNavigationFailure onFailure});

  Future<void> popAndPushAll(List<PageRouteInfo> routes,
      {OnNavigationFailure onFailure});

  Future<void> replaceAll(List<PageRouteInfo> routes,
      {OnNavigationFailure onFailure});

  bool removeUntilRoot();

  bool removeUntil(RouteDataPredicate predicate);
<<<<<<< HEAD
=======

  bool removeWhere(RouteDataPredicate predicate);

  bool pop();

  RouteMatcher get matcher;

  List<AutoRoutePage> get stack;

  RoutingController get parent;

  RoutingController get root;

  RoutingController get topMost;

  RouteData get currentRoute;

  RoutingController findRouterOf(String routeKey);
>>>>>>> 848c9ef7
}

class StackRouterScope extends InheritedWidget {
  final StackRouter router;

  const StackRouterScope({
    @required Widget child,
    @required this.router,
  }) : super(child: child);

  static StackRouterScope of(BuildContext context) {
    return context.dependOnInheritedWidgetOfExactType<StackRouterScope>();
  }

  @override
<<<<<<< HEAD
  bool updateShouldNotify(covariant StackRouterScope oldWidget) {
    return router != oldWidget.router;
  }
}

abstract class StackEntryItem {
  AutoRoutePage get page;

  String get key;

  RouteData get routeData;

  factory StackEntryItem.create({
    @required RouteConfig config,
    AutoRoutePage page,
    @required PageRouteInfo route,
    @required RoutingController parent,
  }) {
    if (config.isSubTree) {
      if (config.usesTabsRouter) {
        return ParallelTreeEntry(
          parentController: parent,
          pageBuilder: parent.pageBuilder,
          routeCollection: parent.routeCollection.subCollectionOf(config.key),
          key: config.key,
          page: page,
          preMatchedRoutes: route?.children
              ?.map((r) => r.copyWith(
                    queryParams: route.queryParams,
                    fragment: route.fragment,
                  ))
              ?.toList(growable: false),
        );
      } else {
        return TreeEntry(
          parentController: parent,
          key: config.key,
          routeCollection: parent.routeCollection.subCollectionOf(config.key),
          pageBuilder: parent.pageBuilder,
          page: page,
          preMatchedRoutes: route?.children
              ?.map((r) => r.copyWith(
                    queryParams: route.queryParams,
                    fragment: route.fragment,
                  ))
              ?.toList(growable: false),
        );
      }
    } else {
      return RouteEntry(page, config.key);
    }
=======
  bool updateShouldNotify(covariant RoutingControllerScope oldWidget) {
    return !MapEquality()
        .equals(routerNode._children, oldWidget.routerNode._children);
>>>>>>> 848c9ef7
  }
}

class RouteEntry implements StackEntryItem {
  final AutoRoutePage page;
  final String key;

  const RouteEntry(this.page, this.key);

  RouteData get routeData => page.data;
}

<<<<<<< HEAD
class ParallelTreeEntry<T extends RoutingController> extends ChangeNotifier implements StackEntryItem, TabsRouter {
  final T parentController;
=======
class RouterNode extends ChangeNotifier
    implements RouteNode, RoutingController {
  final RouterNode parent;
>>>>>>> 848c9ef7
  final AutoRoutePage page;
  final String key;
  final RouteCollection routeCollection;
  final PageBuilder pageBuilder;
  final RouteMatcher matcher;
  final List<StackEntryItem> _children = List();
  final List<PageRouteInfo> preMatchedRoutes;
  int _activeIndex = 0;

  ParallelTreeEntry({
    @required this.routeCollection,
    @required this.pageBuilder,
    this.page,
    this.key,
    this.parentController,
    this.preMatchedRoutes,
  }) : matcher = RouteMatcher(routeCollection);

  T parent<T extends RoutingController>() => parent as T;

  @override
  RouteData get currentRoute => _children[_activeIndex]?.routeData;

  @override
  int get activeIndex => _activeIndex;

  @override
  RouteData get routeData => page?.data;

  @override
  StackRouter get root => parentController?.root ?? this;

  @override
  void setActiveIndex(int index) {
    _activeIndex = index;
    notifyListeners();
  }

  @override
  List<AutoRoutePage> get stack => List.unmodifiable(_children.map((e) => e.page));

  StackEntryItem get _activeEntry => _children[_activeIndex];

  @override
  RoutingController get topMost {
    var activeEntry = _activeEntry;
    if (activeEntry is RoutingController) {
      return (activeEntry as RoutingController).topMost;
    }
    return this;
  }

  @override
  T childRouterOf<T extends RoutingController>(String routeKey) {
    if (_children.isEmpty) {
      return null;
    }
    return _children.whereType<T>().lastWhere(
          ((controller) => controller.key == routeKey),
          orElse: () => null,
        );
  }

  @override
  RoutingController routerOfRoute(RouteData routeData) {
    return _children.whereType<RoutingController>().lastWhere(
          (c) => c.routeData == routeData,
          orElse: () => null,
        );
  }

  @override
  bool get hasEntries => _children.isNotEmpty;

  @override
  bool pop() {
    final activeEntry = _activeEntry;
    if (activeEntry is RoutingController) {
      return (activeEntry as RoutingController).pop();
    }
    return false;
  }

  @override
  void setupRoutes(List<PageRouteInfo> routes) {
    List<PageRouteInfo> routesToPush = routes;
    if (preMatchedRoutes?.isNotEmpty == true) {
      final preMatchedRoute = preMatchedRoutes.last;
      final correspondingRouteIndex = routes.indexWhere(
        (r) => r.routeKey == preMatchedRoute.routeKey,
      );
      if (correspondingRouteIndex != -1) {
        routesToPush
          ..removeAt(correspondingRouteIndex)
          ..insert(correspondingRouteIndex, preMatchedRoute);
        _activeIndex = correspondingRouteIndex;
      }
    }
    if (routesToPush?.isNotEmpty == true) {
      _pushAll(routesToPush);
    }
  }

  void _pushAll(List<PageRouteInfo> routes) {
    _children.clear();
    for (var route in routes) {
      final config = matcher.resolveConfigOrNull(route);
      if (config == null) {
        throw FlutterError("$this can not navigate to ${route.routeKey}");
      } else {
        final data = RouteData.from(route, config, parentData: page?.data);
        final entry = StackEntryItem.create(
          config: config,
          route: route,
          parent: this,
          page: pageBuilder(data, config),
        );
        _children.add(entry);
      }
    }
  }
}

class TreeEntry<T extends RoutingController> extends ChangeNotifier implements StackEntryItem, StackRouter {
  final T parentController;
  final AutoRoutePage page;
  final String key;
  final RouteCollection routeCollection;
  final PageBuilder pageBuilder;
  final RouteMatcher matcher;
  final LinkedHashMap<ValueKey<RouteData>, StackEntryItem> _children = LinkedHashMap();
  final List<PageRouteInfo> preMatchedRoutes;

  TreeEntry({
    @required this.routeCollection,
    @required this.pageBuilder,
    this.page,
    this.key,
    this.parentController,
    this.preMatchedRoutes,
  }) : matcher = RouteMatcher(routeCollection);

  StackRouter get root => parentController?.root ?? this;

  T parent<T extends RoutingController>() => parentController as T;

  @override
  RouteData get currentRoute {
    if (_children.isNotEmpty) {
      return _children.values.last.routeData;
    }
    return null;
  }

  @override
  RoutingController get topMost {
    if (_children.isNotEmpty) {
      var topEntry = _children.values.last;
      if (topEntry is RoutingController) {
        return (topEntry as RoutingController).topMost;
      }
    }
    return this;
  }

  /// mayPop
  @override
  bool pop() => _pop();

  bool _pop({bool notify = true}) {
    var didPop = false;
    if (_children.length > 1) {
      removeEntry(_children.values.last.page);
      if (notify) {
        notifyListeners();
      }
      didPop = true;
    }
    return didPop;
  }

  @override
  List<AutoRoutePage> get stack =>
      List.unmodifiable(_children.values.map((e) => e.page));

  @override
  Future<void> push(PageRouteInfo route,
      {OnNavigationFailure onFailure}) async {
    return _push(route, onFailure: onFailure, notify: true);
  }

<<<<<<< HEAD
  @override
  Future<void> navigate(PageRouteInfo route, {OnNavigationFailure onFailure}) async {
    var entry = _findLastEntryWithKey(route.routeKey);
    if (entry != null) {
      final key = ValueKey(entry.routeData);
      _children.remove(key);
      _children[key] = entry;
      notifyListeners();
    } else {
      throw ("can not find entry with key ${route.routeKey}");
    }
=======
  Future<void> pushSilently(PageRouteInfo route,
      {OnNavigationFailure onFailure}) async {
    return _push(route, onFailure: onFailure, notify: false);
>>>>>>> 848c9ef7
  }

  Future<void> _push(PageRouteInfo route,
      {OnNavigationFailure onFailure, bool notify = true}) async {
    var config = _resolveConfigOrReportFailure(route, onFailure);
    if (config == null) {
      return null;
    }
    if (await _canNavigate([route], config, onFailure)) {
      return _addStackEntry(route,
          config: config, onFailure: onFailure, notify: notify);
    }
    return null;
  }

  @override
  Future<void> replace(
    PageRouteInfo route, {
    OnNavigationFailure onFailure,
  }) {
    // assert(_children.isNotEmpty);
    if (_children.isNotEmpty) _children.remove(_children.keys.last);
    return push(route, onFailure: onFailure);
  }

  @override
  Future<void> pushAll(
    List<PageRouteInfo> routes, {
    OnNavigationFailure onFailure,
  }) {
    return _pushAll(routes, onFailure: onFailure);
  }

  @override
  Future<void> popAndPushAll(List<PageRouteInfo> routes, {onFailure}) {
    _pop(notify: false);
    return _pushAll(routes, onFailure: onFailure);
  }

  @override
  Future<void> replaceAll(
    List<PageRouteInfo> routes, {
    OnNavigationFailure onFailure,
  }) {
    _clearHistory();
    return _pushAll(routes, onFailure: onFailure);
  }

  @override
  bool removeUntilRoot() {
    var didPop = false;
    if (_children.length > 1) {
      for (var i = 1; i < _children.keys.length; i++) {
        _children.remove(_children.keys.elementAt(i));
      }
      notifyListeners();
      didPop = true;
    }
    return didPop;
  }

  @override
  Future<void> popAndPush(PageRouteInfo route,
      {OnNavigationFailure onFailure}) {
    _pop(notify: false);
    return push(route, onFailure: onFailure);
  }

  @override
  bool removeUntil(RouteDataPredicate predicate) => _removeUntil(predicate);

  bool _removeUntil(RouteDataPredicate predicate, {bool notify = true}) {
    var didPop = false;
    for (var candidate in List.unmodifiable(_children.values).reversed) {
      if (predicate(candidate.routeData)) {
        break;
      } else {
        _pop(notify: false);
        didPop = true;
      }
    }
    if (didPop && notify) {
      notifyListeners();
    }
    return didPop;
  }

  @override
  bool removeWhere(RouteDataPredicate predicate) {
    var didPop = false;
    for (var key in List.unmodifiable(_children.keys)) {
      if (predicate(_children[key].routeData)) {
        didPop = true;
        _children.remove(key);
      }
    }
    notifyListeners();
    return didPop;
  }

  void updateDeclarativeRoutes(
    List<PageRouteInfo> routes, {
    bool notify = false,
  }) {
    _clearHistory();

    for (var route in routes) {
      var config = _resolveConfigOrReportFailure(route);
      if (config == null) {
        break;
      }
      if (!listNullOrEmpty(config.guards)) {
        throw FlutterError("Declarative routes can not have guards");
      }

      var entry = _createEntry(route, config: config);
      _addEntry(entry, notify: notify);
    }
    if (notify) {
      notifyListeners();
    }
  }

  Future<void> _pushAll(
    List<PageRouteInfo> routes, {
    OnNavigationFailure onFailure,
    bool notify = true,
  }) async {
    final checkedRoutes = List<PageRouteInfo>.from(routes);
    for (var route in routes) {
      var config = _resolveConfigOrReportFailure(route, onFailure);
      if (config == null) {
        break;
      }
      if (await _canNavigate(checkedRoutes, config, onFailure)) {
        checkedRoutes.remove(route);
        _addStackEntry(route, config: config, notify: false);
      } else {
        break;
      }
    }
    if (notify) {
      notifyListeners();
    }
    return SynchronousFuture(null);
  }

  RouteConfig _resolveConfigOrReportFailure(
    PageRouteInfo route, [
    OnNavigationFailure onFailure,
  ]) {
    var config = matcher.resolveConfigOrNull(route);
    if (config != null) {
      return config;
    } else {
      if (onFailure != null) {
        onFailure(RouteNotFoundFailure(route));
        return null;
      } else {
        throw FlutterError(
            "[${toString()}] can not navigate to ${route.fullPath}");
      }
    }
  }

  void _addStackEntry(
    PageRouteInfo route, {
    @required RouteConfig config,
    OnNavigationFailure onFailure,
    bool notify = true,
  }) {
    var entry = _createEntry(route, config: config);
    _addEntry(entry, notify: notify);
  }

  Future<bool> _canNavigate(
    List<PageRouteInfo> routes,
    RouteConfig config,
    OnNavigationFailure onFailure,
  ) async {
    if (config.guards.isEmpty) {
      return true;
    }
    for (var guard in config.guards) {
      if (!await guard.canNavigate(routes, this)) {
        if (onFailure != null) {
          onFailure(RejectedByGuardFailure(routes, guard));
        }
        return false;
      }
    }
    return true;
  }

  Key get _lastEntryKey {
    if (_children.isNotEmpty) {
      return _children.keys.last;
    }
    return null;
  }

  void _addEntry(StackEntryItem entry, {bool notify = true}) {
    _children[ValueKey(entry.routeData)] = entry;
    if (notify) {
      notifyListeners();
    }
  }

  StackEntryItem _createEntry(PageRouteInfo route, {RouteConfig config}) {
    var routeData = RouteData.from(route, config, parentData: page?.data);
    return StackEntryItem.create(
      config: config,
      route: route,
      page: pageBuilder(routeData, config),
      parent: this,
    );
  }

  void removeEntry(AutoRoutePage page) {
    _children.remove(ValueKey(page.data));
  }

  Future<void> _replaceAll(List<PageRouteInfo> routes, {bool notify = true}) {
    assert(routes != null && routes.isNotEmpty);
    _clearHistory();
    return _pushAll(routes, notify: notify);
  }

  Future<void> updateOrReplaceRoutes(List<PageRouteInfo> routes) {
    assert(routes != null);
    var route = routes.last;
    var config = _resolveConfigOrReportFailure(route);
    var newData = RouteData.from(route, config, parentData: page?.data);
    var newKey = ValueKey(newData);
    var lastKey = _lastEntryKey;
    if (lastKey != null && lastKey == newKey) {
      if (route.hasChildren && _children[lastKey] is RoutingController) {
        // this line should remove any routes below the updated one
        // not sure if this's the desired behaviour
        // List.unmodifiable(children.keys).sublist(0, stack.length - 1).forEach(_removeHistoryEntry);
<<<<<<< HEAD
        (_children[lastKey] as TreeEntry).updateOrReplaceRoutes(route.children);
=======
        (_children[lastKey] as RouterNode)
            .updateOrReplaceRoutes(route.children);
>>>>>>> 848c9ef7
      }
    } else {
      _replaceAll(routes, notify: true);
    }
    return SynchronousFuture(null);
  }

  void _clearHistory() {
    if (_children.isNotEmpty) {
      var keys = List.unmodifiable(_children.keys);
      keys.forEach(_children.remove);
    }
  }

  @override
  RouteData get routeData => page?.data;

  @override
  Future<void> pushAndRemoveUntil(
    PageRouteInfo route, {
    @required RouteDataPredicate predicate,
    onFailure,
  }) {
    _removeUntil(predicate, notify: false);
    return push(route, onFailure: onFailure);
  }

  @override
  Future<void> pushPath(
    String path, {
    bool includePrefixMatches = false,
    OnNavigationFailure onFailure,
  }) {
    var matches =
        matcher.match(path, includePrefixMatches: includePrefixMatches);
    if (matches != null) {
      var routes = matches.map((m) => PageRouteInfo.fromMatch(m)).toList();
      return _pushAll(routes, onFailure: onFailure, notify: true);
    } else if (onFailure != null) {
      onFailure.call(
        RouteNotFoundFailure(
          PageRouteInfo(null, path: null, match: path),
        ),
      );
    }
    return SynchronousFuture(null);
  }

  RouteEntry _findLastEntryWithKey(String key) {
    if (_children.isEmpty) {
      return null;
    } else {
      return _children.values.lastWhere((n) => n.key == key, orElse: () => null);
    }
  }

  @override
  T childRouterOf<T extends RoutingController>(String routeKey) {
    if (_children.isEmpty) {
      return null;
    } else {
      return _children.values.whereType<T>().lastWhere(
            (n) => n.key == key,
            orElse: () => null,
          );
    }
  }

  @override
  RoutingController routerOfRoute(routeData) {
    return _children.values.whereType<RoutingController>().lastWhere(
          (c) => c.routeData == routeData,
          orElse: () => null,
        );
  }

  @override
  bool get hasEntries => _children.isNotEmpty;
}

class TabsRoutingControllerScope extends InheritedWidget {
  final TabsRouter controller;

  const TabsRoutingControllerScope({
    @required Widget child,
    @required this.controller,
  }) : super(child: child);

  static TabsRoutingControllerScope of(BuildContext context) {
    return context.dependOnInheritedWidgetOfExactType<TabsRoutingControllerScope>();
  }

  @override
  bool updateShouldNotify(covariant TabsRoutingControllerScope oldWidget) {
    return controller != oldWidget.controller;
  }
}<|MERGE_RESOLUTION|>--- conflicted
+++ resolved
@@ -61,14 +61,7 @@
 abstract class StackRouter extends RoutingController {
   Future<void> push(PageRouteInfo route, {OnNavigationFailure onFailure});
 
-<<<<<<< HEAD
-  Future<void> navigate(PageRouteInfo route, {OnNavigationFailure onFailure});
-
   Future<void> pushPath(String path, {bool includePrefixMatches = false, OnNavigationFailure onFailure});
-=======
-  Future<void> pushPath(String path,
-      {bool includePrefixMatches = false, OnNavigationFailure onFailure});
->>>>>>> 848c9ef7
 
   Future<void> popAndPush(PageRouteInfo route, {OnNavigationFailure onFailure});
 
@@ -77,8 +70,7 @@
 
   Future<void> replace(PageRouteInfo route, {OnNavigationFailure onFailure});
 
-  Future<void> pushAll(List<PageRouteInfo> routes,
-      {OnNavigationFailure onFailure});
+  Future<void> pushAll(List<PageRouteInfo> routes, {OnNavigationFailure onFailure});
 
   Future<void> popAndPushAll(List<PageRouteInfo> routes,
       {OnNavigationFailure onFailure});
@@ -87,12 +79,8 @@
       {OnNavigationFailure onFailure});
 
   bool removeUntilRoot();
-
+  bool removeWhere(RouteDataPredicate predicate);
   bool removeUntil(RouteDataPredicate predicate);
-<<<<<<< HEAD
-=======
-
-  bool removeWhere(RouteDataPredicate predicate);
 
   bool pop();
 
@@ -109,7 +97,6 @@
   RouteData get currentRoute;
 
   RoutingController findRouterOf(String routeKey);
->>>>>>> 848c9ef7
 }
 
 class StackRouterScope extends InheritedWidget {
@@ -125,7 +112,6 @@
   }
 
   @override
-<<<<<<< HEAD
   bool updateShouldNotify(covariant StackRouterScope oldWidget) {
     return router != oldWidget.router;
   }
@@ -177,11 +163,6 @@
     } else {
       return RouteEntry(page, config.key);
     }
-=======
-  bool updateShouldNotify(covariant RoutingControllerScope oldWidget) {
-    return !MapEquality()
-        .equals(routerNode._children, oldWidget.routerNode._children);
->>>>>>> 848c9ef7
   }
 }
 
@@ -194,14 +175,8 @@
   RouteData get routeData => page.data;
 }
 
-<<<<<<< HEAD
 class ParallelTreeEntry<T extends RoutingController> extends ChangeNotifier implements StackEntryItem, TabsRouter {
   final T parentController;
-=======
-class RouterNode extends ChangeNotifier
-    implements RouteNode, RoutingController {
-  final RouterNode parent;
->>>>>>> 848c9ef7
   final AutoRoutePage page;
   final String key;
   final RouteCollection routeCollection;
@@ -384,16 +359,13 @@
   }
 
   @override
-  List<AutoRoutePage> get stack =>
-      List.unmodifiable(_children.values.map((e) => e.page));
-
-  @override
-  Future<void> push(PageRouteInfo route,
-      {OnNavigationFailure onFailure}) async {
+  List<AutoRoutePage> get stack => List.unmodifiable(_children.values.map((e) => e.page));
+
+  @override
+  Future<void> push(PageRouteInfo route, {OnNavigationFailure onFailure}) async {
     return _push(route, onFailure: onFailure, notify: true);
   }
 
-<<<<<<< HEAD
   @override
   Future<void> navigate(PageRouteInfo route, {OnNavigationFailure onFailure}) async {
     var entry = _findLastEntryWithKey(route.routeKey);
@@ -405,22 +377,15 @@
     } else {
       throw ("can not find entry with key ${route.routeKey}");
     }
-=======
-  Future<void> pushSilently(PageRouteInfo route,
-      {OnNavigationFailure onFailure}) async {
-    return _push(route, onFailure: onFailure, notify: false);
->>>>>>> 848c9ef7
-  }
-
-  Future<void> _push(PageRouteInfo route,
-      {OnNavigationFailure onFailure, bool notify = true}) async {
+  }
+
+  Future<void> _push(PageRouteInfo route, {OnNavigationFailure onFailure, bool notify = true}) async {
     var config = _resolveConfigOrReportFailure(route, onFailure);
     if (config == null) {
       return null;
     }
     if (await _canNavigate([route], config, onFailure)) {
-      return _addStackEntry(route,
-          config: config, onFailure: onFailure, notify: notify);
+      return _addStackEntry(route, config: config, onFailure: onFailure, notify: notify);
     }
     return null;
   }
@@ -472,8 +437,7 @@
   }
 
   @override
-  Future<void> popAndPush(PageRouteInfo route,
-      {OnNavigationFailure onFailure}) {
+  Future<void> popAndPush(PageRouteInfo route, {OnNavigationFailure onFailure}) {
     _pop(notify: false);
     return push(route, onFailure: onFailure);
   }
@@ -569,8 +533,7 @@
         onFailure(RouteNotFoundFailure(route));
         return null;
       } else {
-        throw FlutterError(
-            "[${toString()}] can not navigate to ${route.fullPath}");
+        throw FlutterError("[${toString()}] can not navigate to ${route.fullPath}");
       }
     }
   }
@@ -650,17 +613,25 @@
         // this line should remove any routes below the updated one
         // not sure if this's the desired behaviour
         // List.unmodifiable(children.keys).sublist(0, stack.length - 1).forEach(_removeHistoryEntry);
-<<<<<<< HEAD
         (_children[lastKey] as TreeEntry).updateOrReplaceRoutes(route.children);
-=======
-        (_children[lastKey] as RouterNode)
-            .updateOrReplaceRoutes(route.children);
->>>>>>> 848c9ef7
       }
     } else {
       _replaceAll(routes, notify: true);
     }
     return SynchronousFuture(null);
+  }
+
+  RouteData _createRouteData(PageRouteInfo route, RouteConfig config) {
+    return RouteData(
+        route: route,
+        key: route.routeKey,
+        path: route.path,
+        match: route.match,
+        pathParams: Parameters(route.pathParams),
+        queryParams: Parameters(route.queryParams),
+        parent: page?.data,
+        fragment: route.fragment,
+        args: route.args);
   }
 
   void _clearHistory() {
@@ -673,6 +644,15 @@
   @override
   RouteData get routeData => page?.data;
 
+  void removeTopMostEntry() {
+    assert(_children.isNotEmpty);
+    _children.remove(_children.keys.last);
+  }
+
+  RouterNode routerOf(RouteData data) {
+    return _children[ValueKey(data)];
+  }
+
   @override
   Future<void> pushAndRemoveUntil(
     PageRouteInfo route, {
@@ -689,8 +669,7 @@
     bool includePrefixMatches = false,
     OnNavigationFailure onFailure,
   }) {
-    var matches =
-        matcher.match(path, includePrefixMatches: includePrefixMatches);
+    var matches = matcher.match(path, includePrefixMatches: includePrefixMatches);
     if (matches != null) {
       var routes = matches.map((m) => PageRouteInfo.fromMatch(m)).toList();
       return _pushAll(routes, onFailure: onFailure, notify: true);
@@ -703,53 +682,4 @@
     }
     return SynchronousFuture(null);
   }
-
-  RouteEntry _findLastEntryWithKey(String key) {
-    if (_children.isEmpty) {
-      return null;
-    } else {
-      return _children.values.lastWhere((n) => n.key == key, orElse: () => null);
-    }
-  }
-
-  @override
-  T childRouterOf<T extends RoutingController>(String routeKey) {
-    if (_children.isEmpty) {
-      return null;
-    } else {
-      return _children.values.whereType<T>().lastWhere(
-            (n) => n.key == key,
-            orElse: () => null,
-          );
-    }
-  }
-
-  @override
-  RoutingController routerOfRoute(routeData) {
-    return _children.values.whereType<RoutingController>().lastWhere(
-          (c) => c.routeData == routeData,
-          orElse: () => null,
-        );
-  }
-
-  @override
-  bool get hasEntries => _children.isNotEmpty;
-}
-
-class TabsRoutingControllerScope extends InheritedWidget {
-  final TabsRouter controller;
-
-  const TabsRoutingControllerScope({
-    @required Widget child,
-    @required this.controller,
-  }) : super(child: child);
-
-  static TabsRoutingControllerScope of(BuildContext context) {
-    return context.dependOnInheritedWidgetOfExactType<TabsRoutingControllerScope>();
-  }
-
-  @override
-  bool updateShouldNotify(covariant TabsRoutingControllerScope oldWidget) {
-    return controller != oldWidget.controller;
-  }
 }