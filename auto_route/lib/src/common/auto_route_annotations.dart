--- conflicted
+++ resolved
@@ -159,12 +159,9 @@
   final List<Type>? guards;
 
   final bool fullMatch;
-<<<<<<< HEAD
-=======
 
   /// if true path is used as page key instead of name
   final bool usesPathAsKey;
->>>>>>> dde8c78b
 
   const AutoRoute(
       {this.page,
@@ -263,10 +260,7 @@
             fullscreenDialog: fullscreenDialog,
             maintainState: maintainState,
             path: path,
-<<<<<<< HEAD
-=======
             usesPathAsKey: usesPathAsKey,
->>>>>>> dde8c78b
             name: name,
             fullMatch: fullMatch,
             page: page,
@@ -330,10 +324,7 @@
     bool fullMatch = false,
     required Type page,
     List<Type>? guards,
-<<<<<<< HEAD
-=======
     bool usesPathAsKey = false,
->>>>>>> dde8c78b
     List<AutoRoute>? children,
     this.customRouteBuilder,
     this.barrierLabel,
