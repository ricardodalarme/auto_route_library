--- conflicted
+++ resolved
@@ -11,14 +11,10 @@
   flutter:
     sdk: flutter
   path: ^1.9.0
-<<<<<<< HEAD
-  collection: ^1.17.0
-  meta: ^1.11.0
   web: ^0.5.1
-=======
   collection: ^1.18.0
   meta: ^1.12.0
->>>>>>> 263d4092
+
 
 
 
