--- conflicted
+++ resolved
@@ -101,15 +101,10 @@
   }
 
   List<RouteConfig> _resolveRoutes(
-<<<<<<< HEAD
     RouterConfig routerConfig,
     List<DartObject> routesList, {
     List<PathParamConfig> inheritedPathParams = const [],
   }) {
-=======
-      RouterConfig routerConfig, List<DartObject> routesList,
-      {List<PathParamConfig> inheritedPathParams = const []}) {
->>>>>>> 1ea4a04e
     var routeResolver = RouteConfigResolver(routerConfig, _typeResolver);
     final routes = <RouteConfig>[];
     for (var entry in routesList) {
@@ -119,7 +114,9 @@
 
       var children = routeReader.peek('children')?.listValue;
       if (children?.isNotEmpty == true) {
-        var subRouterConfig = routerConfig.copyWith(parent: routerConfig);
+        var subRouterConfig = routerConfig.copyWith(
+          parent: routerConfig,
+        );
         var nestedRoutes = _resolveRoutes(
           subRouterConfig,
           children!,
